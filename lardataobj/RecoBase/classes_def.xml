<!--                                                                                  -->
<!--  $Id: classes_def.xml,v 1.10 2010/04/12 18:12:28  Exp $                          -->
<!--  $Author:  $                                                                     -->
<!--  $Date: 2010/04/12 18:12:28 $                                                    -->
<!--                                                                                  -->
<!--  Include art::Wrapper lines for objects that we would like to put into the event -->
<!--  Include the non-wrapper lines for all objects on the art::Wrapper lines and     -->
<!--  for all objects that are data members of those objects.                         -->


<lcgdict>
 <!-- support classes (e.g., elements of data product classes) -->
   <!-- for art association metadata -->
 <class name="std::vector<unsigned short>"                                />
   <!-- for lar::sparse_vector -->
 <class name="std::pair<unsigned int, std::vector<float> >"               />
 <class name="std::vector<std::pair<unsigned int, std::vector<float> > >" />
 <class name="lar::range_t<unsigned long>"                                />
 <class name="lar::sparse_vector<float>::datarange_t"                     />
 <class name="std::vector< lar::sparse_vector<float>::datarange_t >"      />
   <!-- others -->
 <class name="std::vector<TVector3>"                                      />
 <class name="std::vector<TMatrixT<double> >"                             />
   <!-- LArSoft structures -->
 <class name="geo::CryostatID"             ClassVersion="18"                   >
  <version ClassVersion="18" checksum="1964936896"/>
 </class>
 <class name="geo::TPCID"             ClassVersion="18"                   >
  <version ClassVersion="18" checksum="1559344023"/>
 </class>
 <class name="geo::PlaneID"             ClassVersion="3"                   >
  <version ClassVersion="3" checksum="4101905372"/>
  <version ClassVersion="2" checksum="1305837428"/>
 </class>
 <class name="geo::WireID"             ClassVersion="12"                   >
  <version ClassVersion="12" checksum="3525876646"/>
  <version ClassVersion="11" checksum="363582492"/>
 </class>
 <class name="lar::sparse_vector<float>"                                  />
 <enum name="geo::coordinates"                                            />
 <enum name="geo::_plane_proj"                                            />
 <enum name="geo::_plane_orient"                                          />
 <enum name="geo::_plane_sigtype"                                         />
 <enum name="geo::driftdir"                                               />

 
 <!-- data product classes -->
 <class name="recob::Cluster"          ClassVersion="16"                   >
  <version ClassVersion="16" checksum="1223880123"/>
  <version ClassVersion="15" checksum="3137006571"/>
  <version ClassVersion="14" checksum="2461492145"/>
  <version ClassVersion="13" checksum="3306685703"/>
  <version ClassVersion="12" checksum="1302402512"/>
 </class>
 <class name="recob::Edge"         ClassVersion="19"                       >
  <version ClassVersion="19" checksum="4224291429"/>
     <version ClassVersion="18" checksum="1452403705"/>
 </class>
 <class name="recob::Hit"              ClassVersion="16"                   >
  <version ClassVersion="16" checksum="3524685965"/>
  <version ClassVersion="15" checksum="3889929631"/>
  <version ClassVersion="14" checksum="1206393973"/>
  <version ClassVersion="13" checksum="2260253886"/>
 </class>
 <class name="recob::PCAxis"           ClassVersion="12"                   >
  <version ClassVersion="12" checksum="672048823"/>
  <version ClassVersion="11" checksum="2374757403"/>
 </class>
 <class name="recob::Shower"           ClassVersion="13"                   >
  <version ClassVersion="13" checksum="1829658282"/>
  <version ClassVersion="12" checksum="652922075"/>
  <version ClassVersion="11" checksum="1998712487"/>
 </class>
 <class name="recob::PFParticle"         ClassVersion="13"                 >
  <version ClassVersion="13" checksum="1452403705"/>
  <version ClassVersion="12" checksum="1065754987"/>
  <version ClassVersion="11" checksum="1332843380"/>
 </class>
 <class name="recob::Seed"             ClassVersion="12"                   >
  <version ClassVersion="12" checksum="435078304"/>
 </class>
 <class name="recob::EndPoint2D"       ClassVersion="14"                   >
  <version ClassVersion="14" checksum="2603357711"/>
  <version ClassVersion="13" checksum="595254911"/>
 </class>
 <class name="recob::Wire"             ClassVersion="19"                   >
  <version ClassVersion="19" checksum="1560514318"/>
  <version ClassVersion="18" checksum="2134690102"/>
  <version ClassVersion="17" checksum="4245857386"/>
  <version ClassVersion="16" checksum="2920613755"/>
  <version ClassVersion="15" checksum="1996069203"/>
  <version ClassVersion="14" checksum="421277707"/>
  <version ClassVersion="13" checksum="486905015"/>
 </class>
 <class name="recob::SpacePoint"       ClassVersion="12"                   >
  <version ClassVersion="12" checksum="4256037352"/>
 </class>
 <class name="recob::Vertex"           ClassVersion="12"                   >
  <version ClassVersion="12" checksum="1317803878"/>
 </class>
 <class name="recob::Event"            ClassVersion="11"                   >
  <version ClassVersion="11" checksum="4046040025"/>
 </class>
 <class name="recob::OpHit"            ClassVersion="14"                   >
  <version ClassVersion="14" checksum="3730974187"/>
 </class>
 <class name="recob::OpFlash"          ClassVersion="18"                   >
  <version ClassVersion="18" checksum="507533507"/>
  <version ClassVersion="17" checksum="1882235791"/>
 </class>
 
 <!-- art pointers and pointer vectors -->
 <class name="art::Ptr<recob::Edge>"                            />
 <class name="art::Ptr<recob::Hit>"                             />
 <class name="art::Ptr<recob::Cluster>"                         />
 <class name="art::Ptr<recob::PCAxis>"                          />
 <class name="art::Ptr<recob::PFParticle>"                      />
 <class name="art::Ptr<recob::Seed>"                            />
 <class name="art::Ptr<recob::Shower>"                          />
 <class name="art::Ptr<recob::SpacePoint>"                      />
 <class name="art::Ptr<recob::Event>"                           />
 <class name="art::Ptr<recob::Vertex>"                          />
 <class name="art::Ptr<recob::OpHit>"                           />
 <class name="art::Ptr<recob::OpFlash>"                         />
<<<<<<< HEAD
 <class name="art::Ptr<recob::TrackHitMeta>"                    />
 <class name="art::PtrVector<recob::Edge>"                      />
=======
>>>>>>> 1b8f2f8f
 <class name="art::PtrVector<recob::Hit>"                       />
 <class name="art::PtrVector<recob::Event>"                     />
 <class name="art::PtrVector<recob::Cluster>"                   />
 <class name="art::PtrVector<recob::PCAxis>"                    />
 <class name="art::PtrVector<recob::PFParticle>"                />
 <class name="art::PtrVector<recob::Seed>"                      />
 <class name="art::PtrVector<recob::Shower>"                    />
 <class name="art::PtrVector<recob::SpacePoint>"                />
 <class name="art::PtrVector<recob::Vertex>"                    />
 <class name="art::PtrVector<recob::OpHit>"                     />
 <class name="art::PtrVector<recob::OpFlash>"                   />
 <class name="std::vector< art::PtrVector<recob::SpacePoint> >" />
 <class name="std::vector< art::PtrVector<recob::Cluster> >"    />
 
 <!-- pairs and tuples for associations -->
 <class name="std::pair< art::Ptr<recob::Cluster>,    art::Ptr<recob::EndPoint2D> >" />
 <class name="std::pair< art::Ptr<recob::Cluster>,    art::Ptr<recob::Hit>        >" />
 <class name="std::pair< art::Ptr<recob::Cluster>,    art::Ptr<recob::PFParticle> >" />
 <class name="std::pair< art::Ptr<recob::Cluster>,    art::Ptr<recob::Shower>     >" />
 <class name="std::pair< art::Ptr<recob::Cluster>,    art::Ptr<recob::SpacePoint> >" />
 <class name="std::pair< art::Ptr<recob::Cluster>,    art::Ptr<recob::Vertex>     >" />
 <class name="std::pair< art::Ptr<recob::Edge>,       art::Ptr<recob::PFParticle> >" />
 <class name="std::pair< art::Ptr<recob::Edge>,       art::Ptr<recob::SpacePoint> >" />
 <class name="std::pair< art::Ptr<recob::EndPoint2D>, art::Ptr<recob::Cluster>    >" />
 <class name="std::pair< art::Ptr<recob::EndPoint2D>, art::Ptr<recob::Hit>        >" />
 <class name="std::pair< art::Ptr<recob::Event>,      art::Ptr<recob::Hit>        >" />
 <class name="std::pair< art::Ptr<recob::Event>,      art::Ptr<recob::Vertex>     >" />
 <class name="std::pair< art::Ptr<recob::Hit>,        art::Ptr<recob::Cluster>    >" />
 <class name="std::pair< art::Ptr<recob::Hit>,        art::Ptr<recob::EndPoint2D> >" />
 <class name="std::pair< art::Ptr<recob::Hit>,        art::Ptr<recob::Event>      >" />
 <class name="std::pair< art::Ptr<recob::Hit>,        art::Ptr<recob::Seed>       >" />
 <class name="std::pair< art::Ptr<recob::Hit>,        art::Ptr<recob::Shower>     >" />
 <class name="std::pair< art::Ptr<recob::Hit>,        art::Ptr<recob::SpacePoint> >" />
 <class name="std::pair< art::Ptr<recob::Hit>,        art::Ptr<recob::Vertex>     >" />
 <class name="std::pair< art::Ptr<recob::PCAxis>,     art::Ptr<recob::PFParticle> >" />
 <class name="std::pair< art::Ptr<recob::PFParticle>, art::Ptr<recob::Cluster>    >" />
 <class name="std::pair< art::Ptr<recob::PFParticle>, art::Ptr<recob::Edge>       >" />
 <class name="std::pair< art::Ptr<recob::PFParticle>, art::Ptr<recob::PCAxis>     >" />
 <class name="std::pair< art::Ptr<recob::PFParticle>, art::Ptr<recob::Seed>       >" />
 <class name="std::pair< art::Ptr<recob::PFParticle>, art::Ptr<recob::Shower>     >" />
 <class name="std::pair< art::Ptr<recob::PFParticle>, art::Ptr<recob::SpacePoint> >" />
 <class name="std::pair< art::Ptr<recob::PFParticle>, art::Ptr<recob::Vertex>     >" />
 <class name="std::pair< art::Ptr<recob::Seed>,       art::Ptr<recob::Hit>        >" />
 <class name="std::pair< art::Ptr<recob::Seed>,       art::Ptr<recob::PFParticle> >" />
 <class name="std::pair< art::Ptr<recob::Shower>,     art::Ptr<recob::Cluster>    >" />
 <class name="std::pair< art::Ptr<recob::Shower>,     art::Ptr<recob::Hit>        >" />
 <class name="std::pair< art::Ptr<recob::Shower>,     art::Ptr<recob::PFParticle> >" />
 <class name="std::pair< art::Ptr<recob::Shower>,     art::Ptr<recob::SpacePoint> >" />
 <class name="std::pair< art::Ptr<recob::Shower>,     art::Ptr<recob::Vertex>     >" />
 <class name="std::pair< art::Ptr<recob::SpacePoint>, art::Ptr<recob::Edge>       >" />
 <class name="std::pair< art::Ptr<recob::SpacePoint>, art::Ptr<recob::Hit>        >" />
 <class name="std::pair< art::Ptr<recob::SpacePoint>, art::Ptr<recob::Cluster>    >" />
 <class name="std::pair< art::Ptr<recob::SpacePoint>, art::Ptr<recob::PFParticle> >" />
 <class name="std::pair< art::Ptr<recob::SpacePoint>, art::Ptr<recob::Shower>     >" />
 <class name="std::pair< art::Ptr<recob::Vertex>,     art::Ptr<recob::Cluster>    >" />
 <class name="std::pair< art::Ptr<recob::Vertex>,     art::Ptr<recob::Event>      >" />
 <class name="std::pair< art::Ptr<recob::Vertex>,     art::Ptr<recob::Hit>        >" />
 <class name="std::pair< art::Ptr<recob::Vertex>,     art::Ptr<recob::PFParticle> >" />
 <class name="std::pair< art::Ptr<recob::Vertex>,     art::Ptr<recob::Shower>     >" />
 
 <!-- associations -->
 <class name="art::Assns<raw::RawDigit,     recob::Hit,        void          >" />
 <class name="art::Assns<raw::RawDigit,     recob::Wire,       void          >" />
 <class name="art::Assns<recob::Cluster,    recob::EndPoint2D, void          >" />
 <class name="art::Assns<recob::Cluster,    recob::EndPoint2D, unsigned short>" />
 <class name="art::Assns<recob::Cluster,    recob::Hit,        void          >" />
 <class name="art::Assns<recob::Cluster,    recob::PFParticle, void          >" />
 <class name="art::Assns<recob::Cluster,    recob::Shower,     void          >" />
 <class name="art::Assns<recob::Cluster,    recob::SpacePoint, void          >" />
 <class name="art::Assns<recob::Cluster,    recob::Vertex,     void          >" />
 <class name="art::Assns<recob::Cluster,    recob::Vertex,     unsigned short>" />
<<<<<<< HEAD
 <class name="art::Assns<recob::Edge,       recob::PFParticle, void>"           />
 <class name="art::Assns<recob::Edge,       recob::SpacePoint, void>"           />
 <class name="art::Assns<recob::EndPoint2D, recob::Hit,        void>"           />
 <class name="art::Assns<recob::EndPoint2D, recob::Cluster,    void>"           />
 <class name="art::Assns<recob::EndPoint2D, recob::Cluster,    unsigned short>" />
 <class name="art::Assns<recob::Event,      recob::Hit,        void>"           />
 <class name="art::Assns<recob::Event,      recob::Vertex,     void>"           />
 <class name="art::Assns<recob::Hit,        raw::RawDigit,     void>"           />
 <class name="art::Assns<recob::Hit,        recob::Cluster,    void>"           />
 <class name="art::Assns<recob::Hit,        recob::EndPoint2D, void>"           />
 <class name="art::Assns<recob::Hit,        recob::Event,      void>"           />
 <class name="art::Assns<recob::Hit,        recob::Seed,       void>"           />
 <class name="art::Assns<recob::Hit,        recob::Shower,     void>"           />
 <class name="art::Assns<recob::Hit,        recob::SpacePoint, void>"           />
 <class name="art::Assns<recob::Hit,        recob::Track,      void>"           />
 <class name="art::Assns<recob::Hit,        recob::Vertex,     void>"           />
 <class name="art::Assns<recob::Hit,        recob::Wire,       void>"           />
 <class name="art::Assns<recob::PCAxis,     recob::PFParticle, void>"           />
 <class name="art::Assns<recob::PFParticle, recob::Cluster,    void>"           />
 <class name="art::Assns<recob::PFParticle, recob::Edge,       void>"           />
 <class name="art::Assns<recob::PFParticle, recob::PCAxis,     void>"           />
 <class name="art::Assns<recob::PFParticle, recob::Seed,       void>"           />
 <class name="art::Assns<recob::PFParticle, recob::Shower,     void>"           />
 <class name="art::Assns<recob::PFParticle, recob::SpacePoint, void>"           />
 <class name="art::Assns<recob::PFParticle, recob::Track,      void>"           />
 <class name="art::Assns<recob::PFParticle, recob::Vertex,     void>"           />
 <class name="art::Assns<recob::Seed,       recob::Hit,        void>"           />
 <class name="art::Assns<recob::Seed,       recob::PFParticle, void>"           />
 <class name="art::Assns<recob::Shower,     recob::Cluster,    void>"           />
 <class name="art::Assns<recob::Shower,     recob::Hit,        void>"           />
 <class name="art::Assns<recob::Shower,     recob::PFParticle, void>"           />
 <class name="art::Assns<recob::Shower,     recob::SpacePoint, void>"           />
 <class name="art::Assns<recob::Shower,     recob::Track,      void>"           />
 <class name="art::Assns<recob::Track,      recob::Shower,     void>"           />
 <class name="art::Assns<recob::Shower,     recob::Vertex,     void>"           />
 <class name="art::Assns<recob::SpacePoint, recob::Edge,       void>"           />
 <class name="art::Assns<recob::SpacePoint, recob::Hit,        void>"           />
 <class name="art::Assns<recob::SpacePoint, recob::Cluster,    void>"           />
 <class name="art::Assns<recob::SpacePoint, recob::PFParticle, void>"           />
 <class name="art::Assns<recob::SpacePoint, recob::Track,      void>"           />
 <class name="art::Assns<recob::SpacePoint, recob::Shower,     void>"           />
 <class name="art::Assns<recob::Track,      recob::Cluster,    void>"           />
 <class name="art::Assns<recob::Track,      recob::Hit,        void>"           />
 <class name="art::Assns<recob::Track,      recob::Hit,        unsigned int>"   />
 <class name="art::Assns<recob::Track,      recob::Hit,        recob::TrackHitMeta>" />
 <class name="art::Assns<recob::Hit,        recob::Track,      recob::TrackHitMeta>" />
 <class name="art::Assns<recob::Track,      recob::PFParticle, void>"           />
 <class name="art::Assns<recob::Track,      recob::SpacePoint, void>"           />
 <class name="art::Assns<recob::Track,      recob::Vertex,     void>"           />
 <class name="art::Assns<recob::OpFlash,    recob::OpHit,      void>"           />
 <class name="art::Assns<recob::OpFlash,    recob::Track,      void>"           />
 <class name="art::Assns<recob::OpFlash,    recob::Cluster,    void>"           />
 <class name="art::Assns<recob::OpHit,      recob::OpFlash,    void>"           />
 <class name="art::Assns<recob::Track,      recob::OpFlash,    void>"           />
 <class name="art::Assns<recob::Cluster,    recob::OpFlash,    void>"           />
 <class name="art::Assns<recob::Vertex,     recob::Cluster,    void>"           />
=======
 <class name="art::Assns<recob::EndPoint2D, recob::Hit,        void          >" />
 <class name="art::Assns<recob::EndPoint2D, recob::Cluster,    void          >" />
 <class name="art::Assns<recob::EndPoint2D, recob::Cluster,    unsigned short>" />
 <class name="art::Assns<recob::Event,      recob::Hit,        void          >" />
 <class name="art::Assns<recob::Event,      recob::Vertex,     void          >" />
 <class name="art::Assns<recob::Hit,        raw::RawDigit,     void          >" />
 <class name="art::Assns<recob::Hit,        recob::Cluster,    void          >" />
 <class name="art::Assns<recob::Hit,        recob::EndPoint2D, void          >" />
 <class name="art::Assns<recob::Hit,        recob::Event,      void          >" />
 <class name="art::Assns<recob::Hit,        recob::Seed,       void          >" />
 <class name="art::Assns<recob::Hit,        recob::Shower,     void          >" />
 <class name="art::Assns<recob::Hit,        recob::SpacePoint, void          >" />
 <class name="art::Assns<recob::Hit,        recob::Vertex,     void          >" />
 <class name="art::Assns<recob::Hit,        recob::Wire,       void          >" />
 <class name="art::Assns<recob::PCAxis,     recob::PFParticle, void          >" />
 <class name="art::Assns<recob::PFParticle, recob::Cluster,    void          >" />
 <class name="art::Assns<recob::PFParticle, recob::PCAxis,     void          >" />
 <class name="art::Assns<recob::PFParticle, recob::Seed,       void          >" />
 <class name="art::Assns<recob::PFParticle, recob::Shower,     void          >" />
 <class name="art::Assns<recob::PFParticle, recob::SpacePoint, void          >" />
 <class name="art::Assns<recob::PFParticle, recob::Vertex,     void          >" />
 <class name="art::Assns<recob::Seed,       recob::Hit,        void          >" />
 <class name="art::Assns<recob::Seed,       recob::PFParticle, void          >" />
 <class name="art::Assns<recob::Shower,     recob::Cluster,    void          >" />
 <class name="art::Assns<recob::Shower,     recob::Hit,        void          >" />
 <class name="art::Assns<recob::Shower,     recob::PFParticle, void          >" />
 <class name="art::Assns<recob::Shower,     recob::SpacePoint, void          >" />
 <class name="art::Assns<recob::Shower,     recob::Vertex,     void          >" />
 <class name="art::Assns<recob::SpacePoint, recob::Hit,        void          >" />
 <class name="art::Assns<recob::SpacePoint, recob::Cluster,    void          >" />
 <class name="art::Assns<recob::SpacePoint, recob::PFParticle, void          >" />
 <class name="art::Assns<recob::SpacePoint, recob::Shower,     void          >" />
 <class name="art::Assns<recob::OpFlash,    recob::OpHit,      void          >" />
 <class name="art::Assns<recob::OpFlash,    recob::Track,      void          >" />
 <class name="art::Assns<recob::OpFlash,    recob::Trajectory, void          >" />
 <class name="art::Assns<recob::OpFlash,    recob::Cluster,    void          >" />
 <class name="art::Assns<recob::OpHit,      recob::OpFlash,    void          >" />
 <class name="art::Assns<recob::Track,      recob::OpFlash,    void          >" />
 <class name="art::Assns<recob::Trajectory, recob::OpFlash,    void          >" />
 <class name="art::Assns<recob::Cluster,    recob::OpFlash,    void          >" />
 <class name="art::Assns<recob::Vertex,     recob::Cluster,    void          >" />
>>>>>>> 1b8f2f8f
 <class name="art::Assns<recob::Vertex,     recob::Cluster,    unsigned short>" />
 <class name="art::Assns<recob::Vertex,     recob::Event,      void          >" />
 <class name="art::Assns<recob::Vertex,     recob::Hit,        void          >" />
 <class name="art::Assns<recob::Vertex,     recob::PFParticle, void          >" />
 <class name="art::Assns<recob::Vertex,     recob::Shower,     void          >" />
 <class name="art::Assns<recob::Wire,       raw::RawDigit,     void          >" />
 <class name="art::Assns<recob::Wire,       recob::Hit,        void          >" />
 
 <!-- vectors for data products -->
 <class name="std::vector<recob::Cluster>"    />
 <class name="std::vector<recob::Edge>"       />
 <class name="std::vector<recob::Hit>"        />
 <class name="std::vector<recob::PCAxis>"     />
 <class name="std::vector<recob::PFParticle>" />
 <class name="std::vector<recob::Seed>"       />
 <class name="std::vector<recob::Shower>"     />
 <class name="std::vector<recob::EndPoint2D>" />
 <class name="std::vector<recob::Wire>"       />
 <class name="std::vector<recob::SpacePoint>" />
 <class name="std::vector<recob::Vertex>"     />
 <class name="std::vector<recob::Event>"      />
 <class name="std::vector<recob::OpHit>"      />
 <class name="std::vector<recob::OpFlash>"    />
 
 <!-- art data product wrappers -->
 <class name="art::Wrapper< std::vector< recob::Cluster                     > >" />
 <class name="art::Wrapper< std::vector< recob::Edge                        > >" />
 <class name="art::Wrapper< std::vector< recob::Hit                         > >" />
 <class name="art::Wrapper< std::vector< recob::PCAxis                      > >" />
 <class name="art::Wrapper< std::vector< recob::PFParticle                  > >" />
 <class name="art::Wrapper< std::vector< recob::Seed                        > >" />
 <class name="art::Wrapper< std::vector< recob::Shower                      > >" />
 <class name="art::Wrapper< std::vector< recob::EndPoint2D                  > >" />
 <class name="art::Wrapper< std::vector< recob::Wire                        > >" />
 <class name="art::Wrapper< std::vector< recob::SpacePoint                  > >" />
 <class name="art::Wrapper< std::vector< recob::Vertex                      > >" />
 <class name="art::Wrapper< std::vector< recob::Event                       > >" />
 <class name="art::Wrapper< std::vector< recob::OpHit                       > >" />
 <class name="art::Wrapper< std::vector< recob::OpFlash                     > >" />
 <class name="art::Wrapper< std::vector< art::PtrVector<recob::SpacePoint>   > >" />
 <class name="art::Wrapper< std::vector< art::PtrVector<recob::Cluster>      > >" />
 
 <!-- art association wrappers -->
 <class name="art::Wrapper< art::Assns<raw::RawDigit,     recob::Hit,        void          > >" />
 <class name="art::Wrapper< art::Assns<raw::RawDigit,     recob::Wire,       void          > >" />
 <class name="art::Wrapper< art::Assns<recob::Cluster,    recob::EndPoint2D, void          > >" />
 <class name="art::Wrapper< art::Assns<recob::Cluster,    recob::EndPoint2D, unsigned short> >" />
 <class name="art::Wrapper< art::Assns<recob::Cluster,    recob::Hit,        void          > >" />
 <class name="art::Wrapper< art::Assns<recob::Cluster,    recob::PFParticle, void          > >" />
 <class name="art::Wrapper< art::Assns<recob::Cluster,    recob::Shower,     void          > >" />
 <class name="art::Wrapper< art::Assns<recob::Cluster,    recob::SpacePoint, void          > >" />
 <class name="art::Wrapper< art::Assns<recob::Cluster,    recob::Vertex,     void          > >" />
 <class name="art::Wrapper< art::Assns<recob::Cluster,    recob::Vertex,     unsigned short> >" />
<<<<<<< HEAD
 <class name="art::Wrapper< art::Assns<recob::Edge,       recob::PFParticle, void          > >" />
 <class name="art::Wrapper< art::Assns<recob::Edge,       recob::SpacePoint, void          > >" />
=======
 <class name="art::Wrapper< art::Assns<recob::EndPoint2D, recob::Hit,        void          > >" />
>>>>>>> 1b8f2f8f
 <class name="art::Wrapper< art::Assns<recob::EndPoint2D, recob::Cluster,    void          > >" />
 <class name="art::Wrapper< art::Assns<recob::EndPoint2D, recob::Cluster,    unsigned short> >" />
 <class name="art::Wrapper< art::Assns<recob::Event,      recob::Hit,        void          > >" />
 <class name="art::Wrapper< art::Assns<recob::Event,      recob::Vertex,     void          > >" />
 <class name="art::Wrapper< art::Assns<recob::Hit,        raw::RawDigit,     void          > >" />
 <class name="art::Wrapper< art::Assns<recob::Hit,        recob::Cluster,    void          > >" />
 <class name="art::Wrapper< art::Assns<recob::Hit,        recob::EndPoint2D, void          > >" />
 <class name="art::Wrapper< art::Assns<recob::Hit,        recob::Event,      void          > >" />
 <class name="art::Wrapper< art::Assns<recob::Hit,        recob::Seed,       void          > >" />
 <class name="art::Wrapper< art::Assns<recob::Hit,        recob::Shower,     void          > >" />
 <class name="art::Wrapper< art::Assns<recob::Hit,        recob::SpacePoint, void          > >" />
 <class name="art::Wrapper< art::Assns<recob::Hit,        recob::Vertex,     void          > >" />
 <class name="art::Wrapper< art::Assns<recob::Hit,        recob::Wire,       void          > >" />
 <class name="art::Wrapper< art::Assns<recob::PCAxis,     recob::PFParticle, void          > >" />
 <class name="art::Wrapper< art::Assns<recob::PFParticle, recob::Cluster,    void          > >" />
 <class name="art::Wrapper< art::Assns<recob::PFParticle, recob::Edge,       void          > >" />
 <class name="art::Wrapper< art::Assns<recob::PFParticle, recob::PCAxis,     void          > >" />
 <class name="art::Wrapper< art::Assns<recob::PFParticle, recob::Seed,       void          > >" />
 <class name="art::Wrapper< art::Assns<recob::PFParticle, recob::Shower,     void          > >" />
 <class name="art::Wrapper< art::Assns<recob::PFParticle, recob::SpacePoint, void          > >" />
 <class name="art::Wrapper< art::Assns<recob::PFParticle, recob::Vertex,     void          > >" />
 <class name="art::Wrapper< art::Assns<recob::Seed,       recob::Hit,        void          > >" />
 <class name="art::Wrapper< art::Assns<recob::Seed,       recob::PFParticle, void          > >" />
 <class name="art::Wrapper< art::Assns<recob::Shower,     recob::Cluster,    void          > >" />
 <class name="art::Wrapper< art::Assns<recob::Shower,     recob::Hit,        void          > >" />
 <class name="art::Wrapper< art::Assns<recob::Shower,     recob::PFParticle, void          > >" />
 <class name="art::Wrapper< art::Assns<recob::Shower,     recob::SpacePoint, void          > >" />
 <class name="art::Wrapper< art::Assns<recob::Shower,     recob::Vertex,     void          > >" />
 <class name="art::Wrapper< art::Assns<recob::SpacePoint, recob::Edge,       void          > >" />
 <class name="art::Wrapper< art::Assns<recob::SpacePoint, recob::Hit,        void          > >" />
 <class name="art::Wrapper< art::Assns<recob::SpacePoint, recob::Cluster,    void          > >" />
 <class name="art::Wrapper< art::Assns<recob::SpacePoint, recob::PFParticle, void          > >" />
 <class name="art::Wrapper< art::Assns<recob::SpacePoint, recob::Shower,     void          > >" />
 <class name="art::Wrapper< art::Assns<recob::OpFlash,    recob::OpHit,      void          > >" />
 <class name="art::Wrapper< art::Assns<recob::OpFlash,    recob::Track,      void          > >" />
 <class name="art::Wrapper< art::Assns<recob::OpFlash,    recob::Trajectory, void          > >" />
 <class name="art::Wrapper< art::Assns<recob::OpFlash,    recob::Cluster,    void          > >" />
 <class name="art::Wrapper< art::Assns<recob::OpHit,      recob::OpFlash,    void          > >" />
 <class name="art::Wrapper< art::Assns<recob::Track,      recob::OpFlash,    void          > >" />
 <class name="art::Wrapper< art::Assns<recob::Trajectory, recob::OpFlash,    void          > >" />
 <class name="art::Wrapper< art::Assns<recob::Cluster,    recob::OpFlash,    void          > >" />
 <class name="art::Wrapper< art::Assns<recob::Vertex,     recob::Cluster,    void          > >" />
 <class name="art::Wrapper< art::Assns<recob::Vertex,     recob::Cluster,    unsigned short> >" />
 <class name="art::Wrapper< art::Assns<recob::Vertex,     recob::Event,      void          > >" />
 <class name="art::Wrapper< art::Assns<recob::Vertex,     recob::Hit,        void          > >" />
 <class name="art::Wrapper< art::Assns<recob::Vertex,     recob::PFParticle, void          > >" />
 <class name="art::Wrapper< art::Assns<recob::Vertex,     recob::Shower,     void          > >" />
 <class name="art::Wrapper< art::Assns<recob::Wire,       raw::RawDigit,     void          > >" />
 <class name="art::Wrapper< art::Assns<recob::Wire,       recob::Hit,        void          > >" />

<!-- <ioread 
    version="[-11]" 
    sourceClass="recob::Wire" 
    source="std::vector<double> fSignal" 
    targetClass="recob::Wire" 
    target="fSignal" 
    include="algorithm;vector;iterator;Wire.h">
    <![CDATA[
       fSignal.reserve(onfile.fSignal.size());
       std::copy(onfile.fSignal.begin(), onfile.fSignal.end(), std::back_inserter(fSignal));]]>
 </ioread> 
-->

 <!-- 
   Defined in classes_def_tracking.xml:
   recob::Trajectory
   recob::TrackTrajectory
   recob::Track
   recob::TrajectoryPointFlags
   recob::TrackHitMeta
   -->
  <!-- The following content is going to be moved in a new XML file for maintainability. -->
  <!-- START OF classes_def_tracking.xml CONTENT -->
<!--
  classes_def_tracking.xml
  
  Collection of objects which need a dictionary created, for serialisation.
  
  
  Include art::Wrapper lines for objects that we would like to put into the
  event.
  Include the non-wrapper lines for all objects on the art::Wrapper lines and
  for all objects that are data members of those objects.
  
  Some copy&paste templates are at the bottom.
  
  -->


<!-- lcgdict FIXME uncomment when moving to classes_def_tracking.xml -->
  <!-- a few copy&paste templates are at the bottom -->
  
  
  <!-- - - - - - - - - - - - - - - - - - - - - - - - - - - - - - - - - - - - -->
  <!-- recob::Trajectory -->
  
  <!--   class -->
  <class name="recob::Trajectory" />
  
    <!-- art pointers and wrappers -->
  <class name="art::Ptr<recob::Trajectory>" />
  <class name="std::vector<recob::Trajectory>" />
  <class name="art::Wrapper<std::vector<recob::Trajectory>>" />
  
    <!-- associations and wrappers -->
      <!-- hits -->
  <class name="art::Assns<recob::Hit, recob::Trajectory, void>" />
  <class name="art::Assns<recob::Trajectory, recob::Hit, void>" />
  <class name="std::pair<art::Ptr<recob::Hit>, art::Ptr<recob::Trajectory>>" />
  <class name="art::Wrapper<art::Assns<recob::Hit, recob::Trajectory, void>>" />
  <class name="std::pair<art::Ptr<recob::Trajectory>, art::Ptr<recob::Hit>>" />
  <class name="art::Wrapper<art::Assns<recob::Trajectory, recob::Hit, void>>" />
      <!-- clusters -->
  <class name="art::Assns<recob::Cluster, recob::Trajectory, void>" />
  <class name="art::Assns<recob::Trajectory, recob::Cluster, void>" />
  <class name="std::pair<art::Ptr<recob::Cluster>, art::Ptr<recob::Trajectory>>" />
  <class name="art::Wrapper<art::Assns<recob::Cluster, recob::Trajectory, void>>" />
  <class name="std::pair<art::Ptr<recob::Trajectory>, art::Ptr<recob::Cluster>>" />
  <class name="art::Wrapper<art::Assns<recob::Trajectory, recob::Cluster, void>>" />
      <!-- tracks -->
  <class name="art::Assns<recob::Track, recob::Trajectory, void>" />
  <class name="art::Assns<recob::Trajectory, recob::Track, void>" />
  <class name="std::pair<art::Ptr<recob::Track>, art::Ptr<recob::Trajectory>>" />
  <class name="art::Wrapper<art::Assns<recob::Track, recob::Trajectory, void>>" />
  <class name="std::pair<art::Ptr<recob::Trajectory>, art::Ptr<recob::Track>>" />
  <class name="art::Wrapper<art::Assns<recob::Trajectory, recob::Track, void>>" />
      <!-- showers -->
  <class name="art::Assns<recob::Shower, recob::Trajectory, void>" />
  <class name="art::Assns<recob::Trajectory, recob::Shower, void>" />
  <class name="std::pair<art::Ptr<recob::Shower>, art::Ptr<recob::Trajectory>>" />
  <class name="art::Wrapper<art::Assns<recob::Shower, recob::Trajectory, void>>" />
  <class name="std::pair<art::Ptr<recob::Trajectory>, art::Ptr<recob::Shower>>" />
  <class name="art::Wrapper<art::Assns<recob::Trajectory, recob::Shower, void>>" />
      <!-- vertex -->
  <class name="art::Assns<recob::Vertex, recob::Trajectory, void>" />
  <class name="art::Assns<recob::Trajectory, recob::Vertex, void>" />
  <class name="std::pair<art::Ptr<recob::Vertex>, art::Ptr<recob::Trajectory>>" />
  <class name="art::Wrapper<art::Assns<recob::Vertex, recob::Trajectory, void>>" />
  <class name="std::pair<art::Ptr<recob::Trajectory>, art::Ptr<recob::Vertex>>" />
  <class name="art::Wrapper<art::Assns<recob::Trajectory, recob::Vertex, void>>" />
      <!-- space point -->
  <class name="art::Assns<recob::SpacePoint, recob::Trajectory, void>" />
  <class name="art::Assns<recob::Trajectory, recob::SpacePoint, void>" />
  <class name="std::pair<art::Ptr<recob::SpacePoint>, art::Ptr<recob::Trajectory>>" />
  <class name="art::Wrapper<art::Assns<recob::SpacePoint, recob::Trajectory, void>>" />
  <class name="std::pair<art::Ptr<recob::Trajectory>, art::Ptr<recob::SpacePoint>>" />
  <class name="art::Wrapper<art::Assns<recob::Trajectory, recob::SpacePoint, void>>" />
      <!-- particle flow -->
  <class name="art::Assns<recob::PFParticle, recob::Trajectory, void>" />
  <class name="art::Assns<recob::Trajectory, recob::PFParticle, void>" />
  <class name="std::pair<art::Ptr<recob::PFParticle>, art::Ptr<recob::Trajectory>>" />
  <class name="art::Wrapper<art::Assns<recob::PFParticle, recob::Trajectory, void>>" />
  <class name="std::pair<art::Ptr<recob::Trajectory>, art::Ptr<recob::PFParticle>>" />
  <class name="art::Wrapper<art::Assns<recob::Trajectory, recob::PFParticle, void>>" />
  
  
  
  <!-- - - - - - - - - - - - - - - - - - - - - - - - - - - - - - - - - - - - -->
  <!-- recob::TrackTrajectory -->
  <!--   dependencies -->
  <class name="recob::TrajectoryPointFlagTraits" />
  <class name="recob::TrajectoryPointFlags" />
  <class name="std::vector<recob::TrajectoryPointFlags>" />
  <class name="util::flags::Bits_t<unsigned int>" />
  <class name="util::flags::BitMask<unsigned int>" />
  <class name="util::flags::FlagSet<32U, unsigned int>" />
  
  <!--   class -->
  <class name="recob::TrackTrajectory" />
  
    <!-- art pointers and wrappers -->
  <class name="art::Ptr<recob::TrackTrajectory>" />
  <class name="std::vector<recob::TrackTrajectory>" />
  <class name="art::Wrapper<std::vector<recob::TrackTrajectory>>" />
  
    <!-- associations and wrappers -->
     <!-- hits -->
  <class name="art::Assns<recob::Hit, recob::TrackTrajectory, void>" />
  <class name="art::Assns<recob::TrackTrajectory, recob::Hit, void>" />
  <class name="std::pair<art::Ptr<recob::Hit>, art::Ptr<recob::TrackTrajectory>>" />
  <class name="art::Wrapper<art::Assns<recob::Hit, recob::TrackTrajectory, void>>" />
  <class name="std::pair<art::Ptr<recob::TrackTrajectory>, art::Ptr<recob::Hit>>" />
  <class name="art::Wrapper<art::Assns<recob::TrackTrajectory, recob::Hit, void>>" />
      <!-- clusters -->
  <class name="art::Assns<recob::Cluster, recob::TrackTrajectory, void>" />
  <class name="art::Assns<recob::TrackTrajectory, recob::Cluster, void>" />
  <class name="std::pair<art::Ptr<recob::Cluster>, art::Ptr<recob::TrackTrajectory>>" />
  <class name="art::Wrapper<art::Assns<recob::Cluster, recob::TrackTrajectory, void>>" />
  <class name="std::pair<art::Ptr<recob::TrackTrajectory>, art::Ptr<recob::Cluster>>" />
  <class name="art::Wrapper<art::Assns<recob::TrackTrajectory, recob::Cluster, void>>" />
      <!-- trajectories -->
  <class name="art::Assns<recob::Trajectory, recob::TrackTrajectory, void>" />
  <class name="art::Assns<recob::TrackTrajectory, recob::Trajectory, void>" />
  <class name="std::pair<art::Ptr<recob::Trajectory>, art::Ptr<recob::TrackTrajectory>>" />
  <class name="art::Wrapper<art::Assns<recob::Trajectory, recob::TrackTrajectory, void>>" />
  <class name="std::pair<art::Ptr<recob::TrackTrajectory>, art::Ptr<recob::Trajectory>>" />
  <class name="art::Wrapper<art::Assns<recob::TrackTrajectory, recob::Trajectory, void>>" />
      <!-- tracks -->
  <class name="art::Assns<recob::Track, recob::TrackTrajectory, void>" />
  <class name="art::Assns<recob::TrackTrajectory, recob::Track, void>" />
  <class name="std::pair<art::Ptr<recob::Track>, art::Ptr<recob::TrackTrajectory>>" />
  <class name="art::Wrapper<art::Assns<recob::Track, recob::TrackTrajectory, void>>" />
  <class name="std::pair<art::Ptr<recob::TrackTrajectory>, art::Ptr<recob::Track>>" />
  <class name="art::Wrapper<art::Assns<recob::TrackTrajectory, recob::Track, void>>" />
      <!-- showers -->
  <class name="art::Assns<recob::Shower, recob::TrackTrajectory, void>" />
  <class name="art::Assns<recob::TrackTrajectory, recob::Shower, void>" />
  <class name="std::pair<art::Ptr<recob::Shower>, art::Ptr<recob::TrackTrajectory>>" />
  <class name="art::Wrapper<art::Assns<recob::Shower, recob::TrackTrajectory, void>>" />
  <class name="std::pair<art::Ptr<recob::TrackTrajectory>, art::Ptr<recob::Shower>>" />
  <class name="art::Wrapper<art::Assns<recob::TrackTrajectory, recob::Shower, void>>" />
      <!-- vertex -->
  <class name="art::Assns<recob::Vertex, recob::TrackTrajectory, void>" />
  <class name="art::Assns<recob::TrackTrajectory, recob::Vertex, void>" />
  <class name="std::pair<art::Ptr<recob::Vertex>, art::Ptr<recob::TrackTrajectory>>" />
  <class name="art::Wrapper<art::Assns<recob::Vertex, recob::TrackTrajectory, void>>" />
  <class name="std::pair<art::Ptr<recob::TrackTrajectory>, art::Ptr<recob::Vertex>>" />
  <class name="art::Wrapper<art::Assns<recob::TrackTrajectory, recob::Vertex, void>>" />
      <!-- space point -->
  <class name="art::Assns<recob::SpacePoint, recob::TrackTrajectory, void>" />
  <class name="art::Assns<recob::TrackTrajectory, recob::SpacePoint, void>" />
  <class name="std::pair<art::Ptr<recob::SpacePoint>, art::Ptr<recob::TrackTrajectory>>" />
  <class name="art::Wrapper<art::Assns<recob::SpacePoint, recob::TrackTrajectory, void>>" />
  <class name="std::pair<art::Ptr<recob::TrackTrajectory>, art::Ptr<recob::SpacePoint>>" />
  <class name="art::Wrapper<art::Assns<recob::TrackTrajectory, recob::SpacePoint, void>>" />
      <!-- particle flow -->
  <class name="art::Assns<recob::PFParticle, recob::TrackTrajectory, void>" />
  <class name="art::Assns<recob::TrackTrajectory, recob::PFParticle, void>" />
  <class name="std::pair<art::Ptr<recob::PFParticle>, art::Ptr<recob::TrackTrajectory>>" />
  <class name="art::Wrapper<art::Assns<recob::PFParticle, recob::TrackTrajectory, void>>" />
  <class name="std::pair<art::Ptr<recob::TrackTrajectory>, art::Ptr<recob::PFParticle>>" />
  <class name="art::Wrapper<art::Assns<recob::TrackTrajectory, recob::PFParticle, void>>" />
  
  
  
  <!-- - - - - - - - - - - - - - - - - - - - - - - - - - - - - - - - - - - - -->
  <!-- recob::Track -->
    <!-- dependencies -->
  
    <!-- class -->
  <class name="recob::Track"            ClassVersion="15"                   >
   <version ClassVersion="15" checksum="2420564911"/>
    <version ClassVersion="14" checksum="2345363916"/>
  </class>
  
    <!-- schema evolution rules -->
      <!-- version 15 -->
        <!-- * trajectory -->
  <ioread 
    version="[-14]" 
    sourceClass="recob::Track"
    source="std::vector<TVector3> fXYZ; std::vector<TVector3> fDir; std::vector<double> fFitMomentum"
    targetClass="recob::Track"
    target="fTraj"
    include="lardataobj/RecoBase/Track.h;TVector3.h;vector;stdexcept">
    <![CDATA[
      // also uses "larcoreobj/SimpleTypesAndConstants/PhysicalConstants.h" // util::kBogusD

      // trajectory 
      if((onfile.fXYZ.size() != onfile.fDir.size()) || onfile.fXYZ.size()<2) {
         std::cerr
	 << "\n *** * * * * * * * * * * * * * * * * * * * * * * * * * * * * * * * * * "
	 << "\n **** * * * * * * * * * * * * * * * * * * * * * * * * * * * * * * * * * "
	 << "\n *** "
	 << "\n ***  ERROR!! ROOT I/O failure. "
	 << "\n ***  Trying to read from file a recob::Track with only " << onfile.fXYZ.size() << " points. "
	 << "\n ***  The data product containing this track is UNUSABLE. "
	 << "\n ***  In case of questions contact cerati@fnal.gov and petrillo@fnal.gov. "
	 << "\n ***  (printed from: lardataobj/RecoBase/classes_def.xml) "
	 << "\n *** "
	 << "\n **** * * * * * * * * * * * * * * * * * * * * * * * * * * * * * * * * * "
	 << "\n *** * * * * * * * * * * * * * * * * * * * * * * * * * * * * * * * * * "
	 << "\n" << std::endl;
        throw std::runtime_error(
          "Direction and position vector size mismatch during import of Track v. <=14"
          );
      }
      
      // prepare vector of positions
      recob::Track::Positions_t pos;
      pos.reserve(onfile.fXYZ.size());
      for (auto const& p: onfile.fXYZ)
        pos.emplace_back(p.X(), p.Y(), p.Z());
      
      // prepare vector of directions
      recob::Track::Momenta_t mom;
      mom.reserve(onfile.fDir.size());
      for (auto const& d: onfile.fDir)
        mom.emplace_back(d.X(), d.Y(), d.Z());
      
      // upgrade to momentum if the input track has exactly two momenta,
      // or if it has exactly the number of momenta required
      auto const size = mom.size();
      bool hasMom = false;
      if ((onfile.fFitMomentum.size() == 2)
        && (onfile.fFitMomentum[0] != util::kBogusD)
        && (onfile.fFitMomentum[1]!=util::kBogusD)
        )
      {
        hasMom = true;
        for (unsigned int i = 0; i < (size - 1); ++i)
          mom[i] *= onfile.fFitMomentum[0];
        mom.back() *= onfile.fFitMomentum[1];
      }
      else if (onfile.fFitMomentum.size() == size) {
        hasMom = true;
        for (unsigned int i = 0; i < size; ++i)
          mom[i] *= onfile.fFitMomentum[i];
      }
      
      // reinitialise the trajectory data member
      fTraj = recob::TrackTrajectory(
        std::move(pos), std::move(mom),
        recob::TrackTrajectory::Flags_t(size),
        hasMom
        );
    ]]>
  </ioread> 
        <!-- * covariance at start -->
  <ioread 
    version="[-14]" 
    sourceClass="recob::Track"
    source="std::vector<TMatrixD> fCov"
    targetClass="recob::Track"
    target="fCovVertex"
    include="lardataobj/RecoBase/Track.h;TMatrixD.h">
    <![CDATA[
      if (onfile.fCov.size() == 2) {
        // we copy the upper triangle only
        for (unsigned int i = 0; i < 5; ++i) {
          for (unsigned int j = i; j < 5; ++j) {
            fCovVertex(i,j) = onfile.fCov[0](i,j);
          } // for j
        } // for i
      } // if
    ]]>
  </ioread> 
        <!-- * covariance at end -->
  <ioread 
    version="[-14]" 
    sourceClass="recob::Track"
    source="std::vector<TMatrixD> fCov"
    targetClass="recob::Track"
    target="fCovEnd"
    include="lardataobj/RecoBase/Track.h;TMatrixD.h">
    <![CDATA[
      if (onfile.fCov.size() == 2) {
        // we copy the upper triangle only
        for (unsigned int i = 0; i < 5; ++i) {
          for (unsigned int j = i; j < 5; ++j) {
            fCovEnd(i,j)    = onfile.fCov[1](i,j);
          } // for j
        } // for i
      } // if
    ]]>
  </ioread> 
  
  
    <!-- art pointers and wrappers -->
  <class name="art::Ptr<recob::Track>" />
  <class name="std::vector<recob::Track>" />
  <class name="art::Wrapper<std::vector<recob::Track>>" />
  
  <class name="art::PtrVector<recob::Track>" />
  <class name="std::vector<art::PtrVector<recob::Track>>" />
  <class name="art::Wrapper<std::vector<art::PtrVector<recob::Track>>>" />
  
    <!-- associations and wrappers -->
      <!-- hits -->
  <class name="art::Assns<recob::Hit, recob::Track, void>" />
  <class name="art::Assns<recob::Track, recob::Hit, void>" />
  <class name="std::pair<art::Ptr<recob::Hit>, art::Ptr<recob::Track>>" />
  <class name="art::Wrapper<art::Assns<recob::Hit, recob::Track, void>>" />
  <class name="std::pair<art::Ptr<recob::Track>, art::Ptr<recob::Hit>>" />
  <class name="art::Wrapper<art::Assns<recob::Track, recob::Hit, void>>" />
      <!-- clusters -->
  <class name="art::Assns<recob::Cluster, recob::Track, void>" />
  <class name="art::Assns<recob::Track, recob::Cluster, void>" />
  <class name="std::pair<art::Ptr<recob::Cluster>, art::Ptr<recob::Track>>" />
  <class name="art::Wrapper<art::Assns<recob::Cluster, recob::Track, void>>" />
  <class name="std::pair<art::Ptr<recob::Track>, art::Ptr<recob::Cluster>>" />
  <class name="art::Wrapper<art::Assns<recob::Track, recob::Cluster, void>>" />
      <!-- showers -->
  <class name="art::Assns<recob::Shower, recob::Track, void>" />
  <class name="art::Assns<recob::Track, recob::Shower, void>" />
  <class name="std::pair<art::Ptr<recob::Shower>, art::Ptr<recob::Track>>" />
  <class name="art::Wrapper<art::Assns<recob::Shower, recob::Track, void>>" />
  <class name="std::pair<art::Ptr<recob::Track>, art::Ptr<recob::Shower>>" />
  <class name="art::Wrapper<art::Assns<recob::Track, recob::Shower, void>>" />
      <!-- vertex -->
  <class name="art::Assns<recob::Vertex, recob::Track, void>" />
  <class name="art::Assns<recob::Track, recob::Vertex, void>" />
  <class name="std::pair<art::Ptr<recob::Vertex>, art::Ptr<recob::Track>>" />
  <class name="art::Wrapper<art::Assns<recob::Vertex, recob::Track, void>>" />
  <class name="std::pair<art::Ptr<recob::Track>, art::Ptr<recob::Vertex>>" />
  <class name="art::Wrapper<art::Assns<recob::Track, recob::Vertex, void>>" />
      <!-- space point -->
  <class name="art::Assns<recob::SpacePoint, recob::Track, void>" />
  <class name="art::Assns<recob::Track, recob::SpacePoint, void>" />
  <class name="std::pair<art::Ptr<recob::SpacePoint>, art::Ptr<recob::Track>>" />
  <class name="art::Wrapper<art::Assns<recob::SpacePoint, recob::Track, void>>" />
  <class name="std::pair<art::Ptr<recob::Track>, art::Ptr<recob::SpacePoint>>" />
  <class name="art::Wrapper<art::Assns<recob::Track, recob::SpacePoint, void>>" />
      <!-- particle flow -->
  <class name="art::Assns<recob::PFParticle, recob::Track, void>" />
  <class name="art::Assns<recob::Track, recob::PFParticle, void>" />
  <class name="std::pair<art::Ptr<recob::PFParticle>, art::Ptr<recob::Track>>" />
  <class name="art::Wrapper<art::Assns<recob::PFParticle, recob::Track, void>>" />
  <class name="std::pair<art::Ptr<recob::Track>, art::Ptr<recob::PFParticle>>" />
  <class name="art::Wrapper<art::Assns<recob::Track, recob::PFParticle, void>>" />
      <!-- optical flash -->
    <!-- in recob::OpFlash -->
  


  <!-- - - - - - - - - - - - - - - - - - - - - - - - - - - - - - - - - - - - -->
  <!-- recob::TrackHitMeta (metadata) -->
  
    <!--   class -->
  <class name="recob::TrackHitMeta" />
  
    <!-- art pointers and wrappers -->
  <class name="std::vector<recob::TrackHitMeta>" />
  <class name="art::Ptr<recob::TrackHitMeta>" />
  
    <!-- associations and wrappers -->
      <!-- Hits <==> Tracks -->
  <class name="art::Assns<recob::Hit, recob::Track, recob::TrackHitMeta>" />
  <class name="art::Assns<recob::Track, recob::Hit, recob::TrackHitMeta>" />
  <class name="art::Wrapper<art::Assns<recob::Hit, recob::Track, recob::TrackHitMeta>>" />
  <class name="art::Wrapper<art::Assns<recob::Track, recob::Hit, recob::TrackHitMeta>>" />
  
  
  
  <!-- - - - - - - - - - - - - - - - - - - - - - - - - - - - - - - - - - - - -->
  <!-- copy&paste templates for: -->
  <!-- PROD -->
  
    <!--   class -->
  <!--
  <class name="PROD" />
  -->
  
    <!-- art pointers and wrappers -->
      <!-- data product collection (PROD) -->
  <!--
  <class name="art::Ptr<PROD>" />
  <class name="std::vector<PROD>" />
  <class name="art::Wrapper<std::vector<PROD>>" />
    -->
      
    <!-- associations and wrappers (PROD <==> OTHER) -->
  <!--
  <class name="art::Assns<PROD, OTHER, void>" />
  <class name="art::Assns<OTHER, PROD, void>" />
  <class name="std::pair<art::Ptr<PROD>, art::Ptr<OTHER>>" />
  <class name="art::Wrapper<art::Assns<OTHER, PROD, void>>" />
  <class name="std::pair<art::Ptr<OTHER>, art::Ptr<PROD>>" />
  <class name="art::Wrapper<art::Assns<OTHER, PROD, void>>" />
    -->
  
  <!-- - - - - - - - - - - - - - - - - - - - - - - - - - - - - - - - - - - - -->
  
<!-- /lcgdict  FIXME uncomment when moving to classes_def_tracking.xml -->
  <!-- END OF classes_def_tracking.xml CONTENT -->
  


</lcgdict><|MERGE_RESOLUTION|>--- conflicted
+++ resolved
@@ -52,10 +52,6 @@
   <version ClassVersion="13" checksum="3306685703"/>
   <version ClassVersion="12" checksum="1302402512"/>
  </class>
- <class name="recob::Edge"         ClassVersion="19"                       >
-  <version ClassVersion="19" checksum="4224291429"/>
-     <version ClassVersion="18" checksum="1452403705"/>
- </class>
  <class name="recob::Hit"              ClassVersion="16"                   >
   <version ClassVersion="16" checksum="3524685965"/>
   <version ClassVersion="15" checksum="3889929631"/>
@@ -110,7 +106,6 @@
  </class>
  
  <!-- art pointers and pointer vectors -->
- <class name="art::Ptr<recob::Edge>"                            />
  <class name="art::Ptr<recob::Hit>"                             />
  <class name="art::Ptr<recob::Cluster>"                         />
  <class name="art::Ptr<recob::PCAxis>"                          />
@@ -122,11 +117,6 @@
  <class name="art::Ptr<recob::Vertex>"                          />
  <class name="art::Ptr<recob::OpHit>"                           />
  <class name="art::Ptr<recob::OpFlash>"                         />
-<<<<<<< HEAD
- <class name="art::Ptr<recob::TrackHitMeta>"                    />
- <class name="art::PtrVector<recob::Edge>"                      />
-=======
->>>>>>> 1b8f2f8f
  <class name="art::PtrVector<recob::Hit>"                       />
  <class name="art::PtrVector<recob::Event>"                     />
  <class name="art::PtrVector<recob::Cluster>"                   />
@@ -148,8 +138,6 @@
  <class name="std::pair< art::Ptr<recob::Cluster>,    art::Ptr<recob::Shower>     >" />
  <class name="std::pair< art::Ptr<recob::Cluster>,    art::Ptr<recob::SpacePoint> >" />
  <class name="std::pair< art::Ptr<recob::Cluster>,    art::Ptr<recob::Vertex>     >" />
- <class name="std::pair< art::Ptr<recob::Edge>,       art::Ptr<recob::PFParticle> >" />
- <class name="std::pair< art::Ptr<recob::Edge>,       art::Ptr<recob::SpacePoint> >" />
  <class name="std::pair< art::Ptr<recob::EndPoint2D>, art::Ptr<recob::Cluster>    >" />
  <class name="std::pair< art::Ptr<recob::EndPoint2D>, art::Ptr<recob::Hit>        >" />
  <class name="std::pair< art::Ptr<recob::Event>,      art::Ptr<recob::Hit>        >" />
@@ -163,7 +151,6 @@
  <class name="std::pair< art::Ptr<recob::Hit>,        art::Ptr<recob::Vertex>     >" />
  <class name="std::pair< art::Ptr<recob::PCAxis>,     art::Ptr<recob::PFParticle> >" />
  <class name="std::pair< art::Ptr<recob::PFParticle>, art::Ptr<recob::Cluster>    >" />
- <class name="std::pair< art::Ptr<recob::PFParticle>, art::Ptr<recob::Edge>       >" />
  <class name="std::pair< art::Ptr<recob::PFParticle>, art::Ptr<recob::PCAxis>     >" />
  <class name="std::pair< art::Ptr<recob::PFParticle>, art::Ptr<recob::Seed>       >" />
  <class name="std::pair< art::Ptr<recob::PFParticle>, art::Ptr<recob::Shower>     >" />
@@ -176,7 +163,6 @@
  <class name="std::pair< art::Ptr<recob::Shower>,     art::Ptr<recob::PFParticle> >" />
  <class name="std::pair< art::Ptr<recob::Shower>,     art::Ptr<recob::SpacePoint> >" />
  <class name="std::pair< art::Ptr<recob::Shower>,     art::Ptr<recob::Vertex>     >" />
- <class name="std::pair< art::Ptr<recob::SpacePoint>, art::Ptr<recob::Edge>       >" />
  <class name="std::pair< art::Ptr<recob::SpacePoint>, art::Ptr<recob::Hit>        >" />
  <class name="std::pair< art::Ptr<recob::SpacePoint>, art::Ptr<recob::Cluster>    >" />
  <class name="std::pair< art::Ptr<recob::SpacePoint>, art::Ptr<recob::PFParticle> >" />
@@ -198,64 +184,6 @@
  <class name="art::Assns<recob::Cluster,    recob::SpacePoint, void          >" />
  <class name="art::Assns<recob::Cluster,    recob::Vertex,     void          >" />
  <class name="art::Assns<recob::Cluster,    recob::Vertex,     unsigned short>" />
-<<<<<<< HEAD
- <class name="art::Assns<recob::Edge,       recob::PFParticle, void>"           />
- <class name="art::Assns<recob::Edge,       recob::SpacePoint, void>"           />
- <class name="art::Assns<recob::EndPoint2D, recob::Hit,        void>"           />
- <class name="art::Assns<recob::EndPoint2D, recob::Cluster,    void>"           />
- <class name="art::Assns<recob::EndPoint2D, recob::Cluster,    unsigned short>" />
- <class name="art::Assns<recob::Event,      recob::Hit,        void>"           />
- <class name="art::Assns<recob::Event,      recob::Vertex,     void>"           />
- <class name="art::Assns<recob::Hit,        raw::RawDigit,     void>"           />
- <class name="art::Assns<recob::Hit,        recob::Cluster,    void>"           />
- <class name="art::Assns<recob::Hit,        recob::EndPoint2D, void>"           />
- <class name="art::Assns<recob::Hit,        recob::Event,      void>"           />
- <class name="art::Assns<recob::Hit,        recob::Seed,       void>"           />
- <class name="art::Assns<recob::Hit,        recob::Shower,     void>"           />
- <class name="art::Assns<recob::Hit,        recob::SpacePoint, void>"           />
- <class name="art::Assns<recob::Hit,        recob::Track,      void>"           />
- <class name="art::Assns<recob::Hit,        recob::Vertex,     void>"           />
- <class name="art::Assns<recob::Hit,        recob::Wire,       void>"           />
- <class name="art::Assns<recob::PCAxis,     recob::PFParticle, void>"           />
- <class name="art::Assns<recob::PFParticle, recob::Cluster,    void>"           />
- <class name="art::Assns<recob::PFParticle, recob::Edge,       void>"           />
- <class name="art::Assns<recob::PFParticle, recob::PCAxis,     void>"           />
- <class name="art::Assns<recob::PFParticle, recob::Seed,       void>"           />
- <class name="art::Assns<recob::PFParticle, recob::Shower,     void>"           />
- <class name="art::Assns<recob::PFParticle, recob::SpacePoint, void>"           />
- <class name="art::Assns<recob::PFParticle, recob::Track,      void>"           />
- <class name="art::Assns<recob::PFParticle, recob::Vertex,     void>"           />
- <class name="art::Assns<recob::Seed,       recob::Hit,        void>"           />
- <class name="art::Assns<recob::Seed,       recob::PFParticle, void>"           />
- <class name="art::Assns<recob::Shower,     recob::Cluster,    void>"           />
- <class name="art::Assns<recob::Shower,     recob::Hit,        void>"           />
- <class name="art::Assns<recob::Shower,     recob::PFParticle, void>"           />
- <class name="art::Assns<recob::Shower,     recob::SpacePoint, void>"           />
- <class name="art::Assns<recob::Shower,     recob::Track,      void>"           />
- <class name="art::Assns<recob::Track,      recob::Shower,     void>"           />
- <class name="art::Assns<recob::Shower,     recob::Vertex,     void>"           />
- <class name="art::Assns<recob::SpacePoint, recob::Edge,       void>"           />
- <class name="art::Assns<recob::SpacePoint, recob::Hit,        void>"           />
- <class name="art::Assns<recob::SpacePoint, recob::Cluster,    void>"           />
- <class name="art::Assns<recob::SpacePoint, recob::PFParticle, void>"           />
- <class name="art::Assns<recob::SpacePoint, recob::Track,      void>"           />
- <class name="art::Assns<recob::SpacePoint, recob::Shower,     void>"           />
- <class name="art::Assns<recob::Track,      recob::Cluster,    void>"           />
- <class name="art::Assns<recob::Track,      recob::Hit,        void>"           />
- <class name="art::Assns<recob::Track,      recob::Hit,        unsigned int>"   />
- <class name="art::Assns<recob::Track,      recob::Hit,        recob::TrackHitMeta>" />
- <class name="art::Assns<recob::Hit,        recob::Track,      recob::TrackHitMeta>" />
- <class name="art::Assns<recob::Track,      recob::PFParticle, void>"           />
- <class name="art::Assns<recob::Track,      recob::SpacePoint, void>"           />
- <class name="art::Assns<recob::Track,      recob::Vertex,     void>"           />
- <class name="art::Assns<recob::OpFlash,    recob::OpHit,      void>"           />
- <class name="art::Assns<recob::OpFlash,    recob::Track,      void>"           />
- <class name="art::Assns<recob::OpFlash,    recob::Cluster,    void>"           />
- <class name="art::Assns<recob::OpHit,      recob::OpFlash,    void>"           />
- <class name="art::Assns<recob::Track,      recob::OpFlash,    void>"           />
- <class name="art::Assns<recob::Cluster,    recob::OpFlash,    void>"           />
- <class name="art::Assns<recob::Vertex,     recob::Cluster,    void>"           />
-=======
  <class name="art::Assns<recob::EndPoint2D, recob::Hit,        void          >" />
  <class name="art::Assns<recob::EndPoint2D, recob::Cluster,    void          >" />
  <class name="art::Assns<recob::EndPoint2D, recob::Cluster,    unsigned short>" />
@@ -297,7 +225,6 @@
  <class name="art::Assns<recob::Trajectory, recob::OpFlash,    void          >" />
  <class name="art::Assns<recob::Cluster,    recob::OpFlash,    void          >" />
  <class name="art::Assns<recob::Vertex,     recob::Cluster,    void          >" />
->>>>>>> 1b8f2f8f
  <class name="art::Assns<recob::Vertex,     recob::Cluster,    unsigned short>" />
  <class name="art::Assns<recob::Vertex,     recob::Event,      void          >" />
  <class name="art::Assns<recob::Vertex,     recob::Hit,        void          >" />
@@ -308,7 +235,6 @@
  
  <!-- vectors for data products -->
  <class name="std::vector<recob::Cluster>"    />
- <class name="std::vector<recob::Edge>"       />
  <class name="std::vector<recob::Hit>"        />
  <class name="std::vector<recob::PCAxis>"     />
  <class name="std::vector<recob::PFParticle>" />
@@ -324,7 +250,6 @@
  
  <!-- art data product wrappers -->
  <class name="art::Wrapper< std::vector< recob::Cluster                     > >" />
- <class name="art::Wrapper< std::vector< recob::Edge                        > >" />
  <class name="art::Wrapper< std::vector< recob::Hit                         > >" />
  <class name="art::Wrapper< std::vector< recob::PCAxis                      > >" />
  <class name="art::Wrapper< std::vector< recob::PFParticle                  > >" />
@@ -351,12 +276,7 @@
  <class name="art::Wrapper< art::Assns<recob::Cluster,    recob::SpacePoint, void          > >" />
  <class name="art::Wrapper< art::Assns<recob::Cluster,    recob::Vertex,     void          > >" />
  <class name="art::Wrapper< art::Assns<recob::Cluster,    recob::Vertex,     unsigned short> >" />
-<<<<<<< HEAD
- <class name="art::Wrapper< art::Assns<recob::Edge,       recob::PFParticle, void          > >" />
- <class name="art::Wrapper< art::Assns<recob::Edge,       recob::SpacePoint, void          > >" />
-=======
  <class name="art::Wrapper< art::Assns<recob::EndPoint2D, recob::Hit,        void          > >" />
->>>>>>> 1b8f2f8f
  <class name="art::Wrapper< art::Assns<recob::EndPoint2D, recob::Cluster,    void          > >" />
  <class name="art::Wrapper< art::Assns<recob::EndPoint2D, recob::Cluster,    unsigned short> >" />
  <class name="art::Wrapper< art::Assns<recob::Event,      recob::Hit,        void          > >" />
@@ -372,7 +292,6 @@
  <class name="art::Wrapper< art::Assns<recob::Hit,        recob::Wire,       void          > >" />
  <class name="art::Wrapper< art::Assns<recob::PCAxis,     recob::PFParticle, void          > >" />
  <class name="art::Wrapper< art::Assns<recob::PFParticle, recob::Cluster,    void          > >" />
- <class name="art::Wrapper< art::Assns<recob::PFParticle, recob::Edge,       void          > >" />
  <class name="art::Wrapper< art::Assns<recob::PFParticle, recob::PCAxis,     void          > >" />
  <class name="art::Wrapper< art::Assns<recob::PFParticle, recob::Seed,       void          > >" />
  <class name="art::Wrapper< art::Assns<recob::PFParticle, recob::Shower,     void          > >" />
@@ -385,7 +304,6 @@
  <class name="art::Wrapper< art::Assns<recob::Shower,     recob::PFParticle, void          > >" />
  <class name="art::Wrapper< art::Assns<recob::Shower,     recob::SpacePoint, void          > >" />
  <class name="art::Wrapper< art::Assns<recob::Shower,     recob::Vertex,     void          > >" />
- <class name="art::Wrapper< art::Assns<recob::SpacePoint, recob::Edge,       void          > >" />
  <class name="art::Wrapper< art::Assns<recob::SpacePoint, recob::Hit,        void          > >" />
  <class name="art::Wrapper< art::Assns<recob::SpacePoint, recob::Cluster,    void          > >" />
  <class name="art::Wrapper< art::Assns<recob::SpacePoint, recob::PFParticle, void          > >" />
