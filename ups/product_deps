# The parent line must be the first non-comment line in the file
# This line defines the product name and version
<<<<<<< HEAD
parent	lardataobj	v06_00_00_rc4
=======
parent	lardataobj	v1_02_02
>>>>>>> 12b8d4a1
defaultqual	e10
#
fcldir product_dir job
#
product         version
<<<<<<< HEAD
larcoreobj	v06_00_00_rc4
nusimdata	v1_02_01
=======
larcoreobj	v1_02_02
nusimdata	v1_02_02
>>>>>>> 12b8d4a1

cetbuildtools	v5_04_01	-	only_for_build
end_product_list

qualifier       larcoreobj     nusimdata	notes
e10:debug       e10:debug      e10:debug
e10:opt         e10:opt        e10:opt
e10:prof        e10:prof       e10:prof
end_qualifier_list

# Preserve tabs and formatting in emacs and vi / vim:

### Local Variables:
### tab-width: 8
### End:<|MERGE_RESOLUTION|>--- conflicted
+++ resolved
@@ -1,22 +1,13 @@
 # The parent line must be the first non-comment line in the file
 # This line defines the product name and version
-<<<<<<< HEAD
 parent	lardataobj	v06_00_00_rc4
-=======
-parent	lardataobj	v1_02_02
->>>>>>> 12b8d4a1
 defaultqual	e10
 #
 fcldir product_dir job
 #
 product         version
-<<<<<<< HEAD
 larcoreobj	v06_00_00_rc4
-nusimdata	v1_02_01
-=======
-larcoreobj	v1_02_02
 nusimdata	v1_02_02
->>>>>>> 12b8d4a1
 
 cetbuildtools	v5_04_01	-	only_for_build
 end_product_list
