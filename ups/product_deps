# The parent line must be the first non-comment line in the file
# This line defines the product name and version
<<<<<<< HEAD
parent	lardataobj	v08_02_07
=======
parent	lardataobj	v08_15_00_rc0
>>>>>>> e2401f24
defaultqual	e17
#
fcldir product_dir job
#
product         version
<<<<<<< HEAD
larcoreobj	v08_03_01
larcorealg	v08_07_01
nusimdata	v1_15_04
=======
larcoreobj	v08_15_00_rc0
larcorealg	v08_15_00_rc0
nusimdata	v1_17_00
>>>>>>> e2401f24

cetbuildtools	v7_11_00	-	only_for_build
end_product_list

qualifier       larcoreobj  larcorealg    nusimdata	notes
e17:debug       e17:debug   e17:debug     e17:debug
e17:prof        e17:prof    e17:prof      e17:prof
c2:debug        c2:debug    c2:debug      c2:debug
c2:prof         c2:prof     c2:prof       c2:prof
end_qualifier_list

# Preserve tabs and formatting in emacs and vi / vim:

### Local Variables:
### tab-width: 8
### End:<|MERGE_RESOLUTION|>--- conflicted
+++ resolved
@@ -1,24 +1,14 @@
 # The parent line must be the first non-comment line in the file
 # This line defines the product name and version
-<<<<<<< HEAD
 parent	lardataobj	v08_02_07
-=======
-parent	lardataobj	v08_15_00_rc0
->>>>>>> e2401f24
 defaultqual	e17
 #
 fcldir product_dir job
 #
 product         version
-<<<<<<< HEAD
 larcoreobj	v08_03_01
 larcorealg	v08_07_01
-nusimdata	v1_15_04
-=======
-larcoreobj	v08_15_00_rc0
-larcorealg	v08_15_00_rc0
 nusimdata	v1_17_00
->>>>>>> e2401f24
 
 cetbuildtools	v7_11_00	-	only_for_build
 end_product_list
