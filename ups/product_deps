# The parent line must be the first non-comment line in the file
# This line defines the product name and version
<<<<<<< HEAD
parent	lardataobj	v09_02_00
=======
parent	lardataobj	v09_01_06_01
>>>>>>> a04f9097
defaultqual	e20
#
fcldir product_dir job
#
product         version
larcoreobj	v09_02_01_04
larcorealg	v09_02_01_01
nusimdata	v1_24_04
cetbuildtools	v8_15_00	-	only_for_build
end_product_list

qualifier       larcoreobj    larcorealg    nusimdata
e20:debug   e20:debug e20:debug e20:debug
e20:prof    e20:prof  e20:prof  e20:prof
e19:debug       e19:debug     e19:debug     e19:debug
e19:prof        e19:prof      e19:prof      e19:prof
c7:debug        c7:debug      c7:debug      c7:debug
c7:prof         c7:prof       c7:prof       c7:prof
end_qualifier_list

# Preserve tabs and formatting in emacs and vi / vim:

### Local Variables:
### tab-width: 8
### End:<|MERGE_RESOLUTION|>--- conflicted
+++ resolved
@@ -1,10 +1,6 @@
 # The parent line must be the first non-comment line in the file
 # This line defines the product name and version
-<<<<<<< HEAD
 parent	lardataobj	v09_02_00
-=======
-parent	lardataobj	v09_01_06_01
->>>>>>> a04f9097
 defaultqual	e20
 #
 fcldir product_dir job
