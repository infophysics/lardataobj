--- conflicted
+++ resolved
@@ -202,44 +202,6 @@
  <class name="art::Assns<recob::EndPoint2D, recob::Hit,        void>"           />
  <class name="art::Assns<recob::EndPoint2D, recob::Cluster,    void>"           />
  <class name="art::Assns<recob::EndPoint2D, recob::Cluster,    unsigned short>" />
-<<<<<<< HEAD
- <class name="art::Assns<recob::Event,      recob::Hit,        void>"           />
- <class name="art::Assns<recob::Event,      recob::Vertex,     void>"           />
- <class name="art::Assns<recob::Hit,        raw::RawDigit,     void>"           />
- <class name="art::Assns<recob::Hit,        recob::Cluster,    void>"           />
- <class name="art::Assns<recob::Hit,        recob::EndPoint2D, void>"           />
- <class name="art::Assns<recob::Hit,        recob::Event,      void>"           />
- <class name="art::Assns<recob::Hit,        recob::Seed,       void>"           />
- <class name="art::Assns<recob::Hit,        recob::Shower,     void>"           />
- <class name="art::Assns<recob::Hit,        recob::SpacePoint, void>"           />
- <class name="art::Assns<recob::Hit,        recob::Vertex,     void>"           />
- <class name="art::Assns<recob::Hit,        recob::Wire,       void>"           />
- <class name="art::Assns<recob::PCAxis,     recob::PFParticle, void>"           />
- <class name="art::Assns<recob::PFParticle, recob::Cluster,    void>"           />
- <class name="art::Assns<recob::PFParticle, recob::Edge,       void>"           />
- <class name="art::Assns<recob::PFParticle, recob::PCAxis,     void>"           />
- <class name="art::Assns<recob::PFParticle, recob::Seed,       void>"           />
- <class name="art::Assns<recob::PFParticle, recob::Shower,     void>"           />
- <class name="art::Assns<recob::PFParticle, recob::SpacePoint, void>"           />
- <class name="art::Assns<recob::PFParticle, recob::Vertex,     void>"           />
- <class name="art::Assns<recob::Seed,       recob::Hit,        void>"           />
- <class name="art::Assns<recob::Seed,       recob::PFParticle, void>"           />
- <class name="art::Assns<recob::Shower,     recob::Cluster,    void>"           />
- <class name="art::Assns<recob::Shower,     recob::Hit,        void>"           />
- <class name="art::Assns<recob::Shower,     recob::PFParticle, void>"           />
- <class name="art::Assns<recob::Shower,     recob::SpacePoint, void>"           />
- <class name="art::Assns<recob::Shower,     recob::Vertex,     void>"           />
- <class name="art::Assns<recob::SpacePoint, recob::Edge,       void>"           />
- <class name="art::Assns<recob::SpacePoint, recob::Hit,        void>"           />
- <class name="art::Assns<recob::SpacePoint, recob::Cluster,    void>"           />
- <class name="art::Assns<recob::SpacePoint, recob::PFParticle, void>"           />
- <class name="art::Assns<recob::SpacePoint, recob::Shower,     void>"           />
- <class name="art::Assns<recob::OpFlash,    recob::OpHit,      void>"           />
- <class name="art::Assns<recob::OpFlash,    recob::Cluster,    void>"           />
- <class name="art::Assns<recob::OpHit,      recob::OpFlash,    void>"           />
- <class name="art::Assns<recob::Cluster,    recob::OpFlash,    void>"           />
- <class name="art::Assns<recob::Vertex,     recob::Cluster,    void>"           />
-=======
  <class name="art::Assns<recob::Event,      recob::Hit,        void          >" />
  <class name="art::Assns<recob::Event,      recob::Vertex,     void          >" />
  <class name="art::Assns<recob::Hit,        raw::RawDigit,     void          >" />
@@ -280,7 +242,6 @@
  <class name="art::Assns<recob::Trajectory, recob::OpFlash,    void          >" />
  <class name="art::Assns<recob::Cluster,    recob::OpFlash,    void          >" />
  <class name="art::Assns<recob::Vertex,     recob::Cluster,    void          >" />
->>>>>>> da8c66b4
  <class name="art::Assns<recob::Vertex,     recob::Cluster,    unsigned short>" />
  <class name="art::Assns<recob::Vertex,     recob::Event,      void          >" />
  <class name="art::Assns<recob::Vertex,     recob::Hit,        void          >" />
